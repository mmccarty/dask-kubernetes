--- conflicted
+++ resolved
@@ -58,24 +58,14 @@
 $ gcloud components update
 ```
 
-<<<<<<< HEAD
-Make any changes you may require in 
-- scripts/make_cluster.sh, such as the number of
-nodes or [machine types](https://cloud.google.com/compute/docs/machine-types) and region
-- kubernetes/*.yaml, settings for the number of workers and their parameters. Note
-that if you allocate more resources than your cluster can handle, some pods will not start;
-even if you use auto-scaling, additional nodes are only launched when CPU usage on existing
-nodes rises.
-=======
 Make any changes you may require in
 
 - scripts/make_cluster.sh, such as the number of nodes or
   [machine types](https://cloud.google.com/compute/docs/machine-types) and region
-- kubernetes/distributed.yaml, settings for the number of workers and their
+- kubernetes/dask_processes.yaml, settings for the number of workers and their
   parameters. Note that if you allocate more resources than your cluster can
   handle, some pods will not start; even if you use auto-scaling, additional
   nodes are only launched when CPU usage on existing nodes rises.
->>>>>>> ffe74769
 
 When ready, launch with one command:
 
@@ -87,11 +77,7 @@
 repeatedly run the following:
 
 ```bash
-<<<<<<< HEAD
-> kubectl get pods -l app=dask
-=======
-kubectl get pods -l app=distributed
->>>>>>> ffe74769
+kubectl get pods -l app=dask
 ```
 
 and you will see something like
@@ -108,11 +94,7 @@
 When everything turns READY, check the IP of the notebok server
 
 ```bash
-<<<<<<< HEAD
 > kubectl get services -l app=dask
-=======
-kubectl get services -l app=distributed
->>>>>>> ffe74769
 
 
 NAME               CLUSTER-IP      EXTERNAL-IP    PORT(S)          AGE
