--- conflicted
+++ resolved
@@ -1,36 +1,8 @@
 cluster:
-<<<<<<< HEAD
-  num_nodes: 3
-  machine_type: n1-standard-8
-  disk_size: 50
-  zone: us-central1-a
-  autoscaling: False
-  min_nodes: 2
-  max_nodes: 32
-jupyter:
-  memory: 4096Mi
-  cpus: 1
-  port: 8888
-  lab_port: 8889
-  image: pangeo/dask-kubernetes:latest
-scheduler:
-  memory: 4096Mi
-  cpus: 1
-  image: pangeo/dask-kubernetes:latest
-  tcp_port: 8786
-  http_port: 9786
-  bokeh_port: 8787
-workers:
-  count: 8
-  cpus_per_worker: 1.8
-  memory_per_worker: 6800Mi
-  mem_factor: 0.95
-  image: pangeo/dask-kubernetes:latest
-=======
   num_nodes: 3                 # how many machines to ask Google for
   machine_type: n1-standard-8  # type of each machine https://cloud.google.com/compute/docs/machine-types
   disk_size: 50                # local volume size (GB) available on each machine
-  zone: us-east1-b             # one of https://cloud.google.com/compute/docs/regions-zones/
+  zone: us-central1-a          # one of https://cloud.google.com/compute/docs/regions-zones/
   autoscaling: False           # whether to spin up/down nodes as number of containers is changed
   min_nodes: 2                 # if autoscaling, never have fewer than this many machines
   max_nodes: 32                # if autoscaling, never have more than this many machines
@@ -55,5 +27,4 @@
   memory_per_worker: 6800Mi    # memory of each worker container
   mem_factor: 0.95             # memory limit option to pass to worker will be this multiplied by the container limit;
                                # slightly less than one, so worker should not exceed available memory in the container
-  image: mdurant/dask-kubernetes:latest  # docker image of each worker's environment
->>>>>>> 23b2ad6d
+  image: mdurant/dask-kubernetes:latest  # docker image of each worker's environment