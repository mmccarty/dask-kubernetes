#!/usr/bin/env python

import click
import json
import logging
from math import ceil
import re
import shutil
import subprocess
import sys
import time
import traceback
import webbrowser

from .config import setup_logging
from .utils import (call, check_output, required_commands, get_conf, makedirs,
                    render_templates, write_templates, pardir, load_config)


logger = logging.getLogger(__name__)


def start():
    try:
        cli(obj={})
    except KeyboardInterrupt:
        logger.info("Interrupted by Ctrl-C.")
        sys.exit(1)
    except Exception:
        logger.critical(traceback.format_exc())
        sys.exit(1)


CONTEXT_SETTINGS = dict(help_option_names=['-h', '--help'])


@click.group(context_settings=CONTEXT_SETTINGS)
@click.version_option(prog_name="dask-kubernetes", version="0.0.1")
@click.pass_context
@required_commands("gcloud", "kubectl")
@click.option('--verbose', '-v', required=False, default=False, is_flag=True)
def cli(ctx, verbose):
    """
    Create and manage Dask clusters on Kubernetes.
    """
    if verbose:
        setup_logging(logging.DEBUG)
    else:
        setup_logging(logging.INFO)
    ctx.obj = {}


@cli.command(short_help="Create a cluster.")
@click.pass_context
@click.argument('name', required=True)
@click.argument("settings_file", default=None, required=False)
@click.option('--set', '-s', multiple=True,
              help="Additional key-value pairs to fill in the template.")
@click.option('--nowait', '-n', default=False, is_flag=True,
              help="Don't wait for kubernetes to respond")
def create(ctx, name, settings_file, set, nowait):
    conf = get_conf(settings_file, set)
    zone = conf['cluster']['zone']
    call("gcloud config set compute/zone {0}".format(zone))
    call("gcloud config set compute/region {0}".format(zone.rsplit('-', 1)[0]))

    if conf['cluster']['autoscaling']:
        autoscaling = (
            '--enable-autoscaling --min-nodes={min} --max-nodes={max}'.format(
                min=conf['cluster']['min_nodes'],
                max=conf['cluster']['max_nodes']))
    else:
        autoscaling = ''
    if conf['cluster']['preemptible']:
        preemptible = '--preemptible'
    else:
        preemptible = ''
    call("gcloud container clusters create {0} --num-nodes {1} --machine-type"
         " {2} --no-async --disk-size {3} {autoscaling} {preemptible} --tags=dask --scopes "
         "https://www.googleapis.com/auth/cloud-platform".format(
<<<<<<< HEAD
            name, conf['cluster']['num_nodes'],
            conf['cluster']['machine_type'], conf['cluster']['disk_size'],
            autoscaling=autoscaling))
=======
            name, conf['cluster']['num_nodes'], conf['cluster']['machine_type'],
            conf['cluster']['disk_size'],
            autoscaling=autoscaling,
            preemptible=preemptible))
>>>>>>> 23b2ad6d
    get_credentials(name)
    context = get_context_from_cluster(name)
    # specify label for notebook and scheduler
    out = json.loads(check_output('kubectl get nodes --output=json'
                                  ' --context ' + context))
    node0 = out['items'][0]['metadata']['name']
    call('kubectl label nodes {} dask_main=thisone'.format(node0))
    par = pardir(name)
    shutil.rmtree(par, True)
    conf['context'] = context
    logger.info("Copying template config to %s" % par)
    makedirs(par, exist_ok=True)
    write_templates(render_templates(conf, par))
    call("kubectl create -f {0}  --save-config".format(par))
    if not nowait:
        wait_until_ready(name, context)
        print_info(name, context)


def get_credentials(name):
    try:
        subprocess.check_call("gcloud container clusters get-credentials {0}".
                              format(name), shell=True)
    except:
        raise RuntimeError('Connecting to cluster failed!')


@cli.command(short_help='Set kubernetes credentials in this shell')
@click.pass_context
@click.argument('cluster', required=True)
def credentials(ctx, cluster):
    get_credentials(cluster)


def wait_until_ready(cluster, context=None, poll_time=3):
    """Repeatedly poll kubernetes until cluster is up"""
    logger.info('Waiting for kubernetes... (^C to stop)')
    if context is None:
        context = get_context_from_settings(cluster)
    while True:
        logger.debug('Polling for services')
        jupyter, jport, jlport, scheduler, sport, bport = services_in_context(
            context)
        if jport and sport:
            break
        time.sleep(poll_time)
    logger.info('Services are up')
    while True:
        logger.debug('Polling for pods')
        live, dead = get_pods(context)
        if 'jupyter-notebook' in live and 'dask-scheduler' in live:
            break
        time.sleep(3)
    logger.info('Pods are up')


@cli.command(short_help='Update config from parameter files')
@click.pass_context
@click.argument('cluster', required=True)
def update_config(ctx, cluster):
    context = get_context_from_settings(cluster)
    par = pardir(cluster)
    call("kubectl --context {} apply -f {}".format(context, par))


@cli.command(short_help="Reset kubernetes values from file or command line "
                        "and apply")
@click.pass_context
@click.argument('name', required=True)
@click.argument("settings_file", default=None, required=False)
@click.argument('args', nargs=-1)
def rerender(ctx, cluster, settings_file, args):
    conf = get_conf(settings_file, args)
    par = pardir(cluster)
    # TODO: apply num_nodes change
    write_templates(render_templates(conf, par))
    update_config(ctx, cluster)


@cli.group('resize', short_help="Resize a cluster.")
def resize():
    pass


def autoscaling_enabled(cluster):
    """
    Returns True if autoscaling is enabled for a cluster; False otherwise.
    """
    out = check_output(
        "gcloud container clusters describe {cluster} --format json".format(
            cluster=cluster))
    out = json.loads(out)
    autoscaling_info = out['nodePools'][0].get('autoscaling')
    return autoscaling_info and autoscaling_info.get('enabled')


@resize.command("nodes", short_help="Resize the number of nodes in a cluster.")
@click.pass_context
@click.argument('cluster', required=True)
@click.argument('value', required=True)
def nodes(ctx, cluster, value):
    if autoscaling_enabled(cluster):
        if not click.confirm(
                'Node autoscaling is enabled for this cluster. '
                'Are you sure you want to proceed?'):
            return

    call("gcloud container clusters resize {0} --size {1} --async".format(
        cluster, value))


@resize.command("both",
                short_help="Resize the number of pods in a cluster,"
                           " and resize number of nodes proportionately")
@click.pass_context
@click.argument('cluster', required=True)
@click.argument('value', required=True)
def both(ctx, cluster, value):
    if autoscaling_enabled(cluster):
        if not click.confirm(
                'Node autoscaling is enabled for this cluster. '
                'Are you sure you want to proceed?'):
            return

    value = int(value)
    context = get_context_from_settings(cluster)
    n, p = counts(cluster)

    call("gcloud container clusters resize {0} --size {1} --async".format(
        cluster, ceil(n * value/p)))
    call("kubectl --context {0} scale rc dask-worker --replicas {1}".format(
        context, value))


def get_context_from_cluster(cluster):
    """
    Returns context for a cluster.
    """
    output = check_output("kubectl config get-contexts -o name")
    contexts = output.strip().split('\n')
    for context in contexts:
        # Each context uses the format: gke_{PROJECT}_{ZONE}_{CLUSTER}
        if context.split('_')[-1] == cluster:
            return context
    return None


def get_context_from_settings(cluster):
    """
    Retrieve saved value of 'context'
    """
    conf = load_config(cluster)
    return conf['context']


@resize.command("pods", short_help="Resize the number of pods in a cluster.")
@click.pass_context
@click.argument('cluster', required=True)
@click.argument('value', required=True)
def pods(ctx, cluster, value):
    context = get_context_from_settings(cluster)
    call("kubectl --context {0} scale rc dask-worker --replicas {1}".format(
        context, value))


@cli.command(short_help="Show all clusters.")
@click.pass_context
def list(ctx):
    call("gcloud container clusters list")


@cli.command(short_help='Detailed info about your running  dask cluster')
@click.pass_context
@click.argument('cluster', required=True)
def info(ctx, cluster):
    context = get_context_from_settings(cluster)
    print_info(cluster, context)


def print_info(cluster, context):
    template = """Addresses
---------
   Web Interface:  http://{scheduler}:{bport}/status
Jupyter Notebook:  http://{jupyter}:{jport}
     Jupyter Lab:  http://{jupyter}:{jlport}
Config directory:  {par}
 Config settings:  {par}.yaml

To connect to scheduler inside of cluster
-----------------------------------------
from dask.distributed import Client
c = Client('dask-scheduler:8786')

or from outside the cluster

c = Client('{scheduler}:{sport}')

Live pods:
{live}
"""
    jupyter, jport, jlport, scheduler, sport, bport = services_in_context(
        context)
    live, _ = get_pods(context)
    par = pardir(cluster)
    print(template.format(jupyter=jupyter, scheduler=scheduler, par=par,
                          sport=sport, bport=bport, jport=jport, jlport=jlport,
                          live=live))


def services_in_context(context):
    out = check_output("kubectl --output=json --context {0}"
                       " get services".format(context))
    out = json.loads(out)['items']
    (jupyter, jupyter_port, jupyterl_port, scheduler, scheduler_port,
     bokeh_port) = [None] * 6
    for item in out:
        try:
            name = item['spec']['selector']['name']
            ports = item['spec']['ports']
            ip = item['status']['loadBalancer']['ingress'][0]['ip']
        except KeyError:
            continue
        if name == 'jupyter-notebook':
            jupyter = ip
            for port in ports:
                if port['name'] == 'jupyter-http':
                    jupyter_port = port['port']
                if port['name'] == 'jupyter-lab-http':
                    jupyterl_port = port['port']
        if name == 'dask-scheduler':
            scheduler = ip
            for port in ports:
                if port['name'] == 'dask-scheduler-tcp':
                    scheduler_port = port['port']
                if port['name'] == 'dask-scheduler-bokeh':
                    bokeh_port = port['port']
    return (jupyter, jupyter_port, jupyterl_port, scheduler, scheduler_port,
            bokeh_port)


def get_pods(context):
    out = check_output("kubectl --output=json --context {0}"
                       " get pods".format(context))
    live, dead = {}, {}
    out = json.loads(out)['items']
    for item in out:
        try:
            container = item['spec']['containers'][0]
            name = container['name']
            if name in ['jupyter-notebook', 'dask-scheduler', 'dask-worker']:
                ready = item['status']['containerStatuses'][0]['ready']
                pod = item['metadata']['name']
                if ready:
                    live.setdefault(name, []).append(pod)
                else:
                    dead.setdefault(name, []).append(pod)
        except:
            continue
    return live, dead


def counts(cluster):
    # TODO: replace by get_pods?
    context = get_context_from_settings(cluster)
    out = check_output('gcloud container clusters describe {}'.format(cluster))
    nodes = int(re.search('currentNodeCount: (\d+)', out).groups()[0])
    out = check_output(
        'kubectl --context {} get rc dask-worker'.format(context))
    lines = [o for o in out.split('\n') if o.startswith('dask-worker')]
    pods = int(lines[0].split()[1])
    return nodes, pods


@cli.command(short_help='Open the remote kubernetes console in the browser')
@click.pass_context
@click.argument('cluster', required=True)
def dashboard(ctx, cluster):
    context = get_context_from_settings(cluster)
    try:
        P = subprocess.Popen('kubectl --context {0} proxy'.format(
            context).split())
        webbrowser.open('http://localhost:8001/ui')
        logger.info('\nProxy running - press ^C to exit')
        while True:
            time.sleep(100)
    finally:
        P.terminate()


@cli.command(short_help='Open the remote jupyter notebook in the browser')
@click.pass_context
@click.argument('cluster', required=True)
def notebook(ctx, cluster):
    context = get_context_from_settings(cluster)
    jupyter, jport, jlport, scheduler, sport, bport = services_in_context(
        context)
    if jupyter and jport:
        webbrowser.open('http://{}:{}'.format(jupyter, jport))
    else:
        logger.info('Notebook service not ready')


@cli.command(
    short_help='Open the remote jupyter-lab application in the browser')
@click.pass_context
@click.argument('cluster', required=True)
def lab(ctx, cluster):
    context = get_context_from_settings(cluster)
    jupyter, jport, jlport, scheduler, sport, bport = services_in_context(
        context)
    if jupyter and jport:
        webbrowser.open('http://{}:{}'.format(jupyter, jlport))
    else:
        logger.info('Jupyterlab not ready')


@cli.command(short_help='Open the dask status dashboard in the browser')
@click.pass_context
@click.argument('cluster', required=True)
def status(ctx, cluster):
    context = get_context_from_settings(cluster)
    jupyter, jport, jlport, scheduler, sport, bport = services_in_context(
        context)
    if scheduler and bport:
        webbrowser.open('http://{}:{}/status'.format(scheduler, bport))
    else:
        logger.info('Status service not ready')


@cli.command(short_help="Delete a cluster.")
@click.pass_context
@click.argument('name', required=True)
def delete(ctx, name):
    if not click.confirm('Delete cluster {}?'.format(name)):
        return
    conf = load_config(name)
    region = conf['cluster']['zone']
    zone = '-'.join(region.split('-')[:2])
    context = get_context_from_settings(name)
    jupyter, jport, jlport, scheduler, sport, bport = services_in_context(
        context)
    cmd = "kubectl delete services --all --context {0}".format(context)
    logger.info(cmd)
    call(cmd)
    cmd = 'gcloud compute forwarding-rules list --format json'
    logger.info(cmd)
    out = check_output(cmd)
    items = json.loads(out)
    for item in items:
        if item["IPAddress"] in [jupyter, scheduler]:
            assert ('jupyter-notebook' in item['description'] or
                    'dask-scheduler' in item['description'])
            cmd = ('gcloud compute forwarding-rules delete ' +
                   item['name'] + ' --region ' + zone)
            logger.info(cmd)
            call(cmd)
    call("gcloud container clusters delete {0}".format(name))


if __name__ == '__main__':
    start()<|MERGE_RESOLUTION|>--- conflicted
+++ resolved
@@ -78,16 +78,10 @@
     call("gcloud container clusters create {0} --num-nodes {1} --machine-type"
          " {2} --no-async --disk-size {3} {autoscaling} {preemptible} --tags=dask --scopes "
          "https://www.googleapis.com/auth/cloud-platform".format(
-<<<<<<< HEAD
-            name, conf['cluster']['num_nodes'],
-            conf['cluster']['machine_type'], conf['cluster']['disk_size'],
-            autoscaling=autoscaling))
-=======
             name, conf['cluster']['num_nodes'], conf['cluster']['machine_type'],
             conf['cluster']['disk_size'],
             autoscaling=autoscaling,
             preemptible=preemptible))
->>>>>>> 23b2ad6d
     get_credentials(name)
     context = get_context_from_cluster(name)
     # specify label for notebook and scheduler
